#!/usr/bin/env python3
"""
NIEM CMF Tool Client

A low-level client wrapper for the NIEM Common Model Format (CMF) command-line tool.
Handles tool detection, command execution, and basic availability checks.

This client is pure infrastructure - it contains no business logic.
For CMF-related business operations (XSD conversion, JSON schema generation),
use the services/cmf_tool.py module.
"""

import json
import logging
import os
import subprocess
from pathlib import Path
from typing import Dict, Any, Optional

logger = logging.getLogger(__name__)

<<<<<<< HEAD
# CMF tool configuration
# Go up 4 levels from clients/cmf_client.py to get to /app
# File is at: /app/src/niem_api/clients/cmf_client.py -> need 4 .parent to reach /app
_CMF_PATH = Path(__file__).parent.parent.parent.parent / "third_party/niem-cmf/cmftool-1.0/bin/cmftool"

# Set CMF_TOOL_PATH if the tool exists
if _CMF_PATH.exists():
    CMF_TOOL_PATH = str(_CMF_PATH)
=======
# CMF tool configuration - check both local and mounted paths
# Go up 4 levels from clients/cmf_client.py to get to api/ directory
_LOCAL_CMF_PATH = Path(__file__).parent.parent.parent.parent / "third_party/niem-cmf/cmftool-1.0-alpha.8/bin/cmftool"
_MOUNTED_CMF_PATH = "/app/third_party/niem-cmf/cmftool-1.0-alpha.8/bin/cmftool"

# Use local path if it exists, otherwise try mounted path
if _LOCAL_CMF_PATH.exists():
    CMF_TOOL_PATH = str(_LOCAL_CMF_PATH)
elif Path(_MOUNTED_CMF_PATH).exists():
    CMF_TOOL_PATH = _MOUNTED_CMF_PATH
>>>>>>> 3679464b
else:
    CMF_TOOL_PATH = None

CMF_TIMEOUT = 30  # Default command timeout in seconds

# Security: Allowlist of valid CMF tool subcommands
# Only these commands can be executed via run_cmf_command()
ALLOWED_CMF_COMMANDS = {
    "x2m",      # XSD to CMF conversion
    "m2jmsg",   # CMF to JSON Schema message conversion
    "xval",     # XML validation
    "version",  # Get CMF tool version
    "help",     # Help command
}

# Security: Allowlist of valid CMF tool flags
# Only these flags are allowed in command arguments
ALLOWED_CMF_FLAGS = {
    "-o", "--output",           # Output file specification
    "-s", "--schema",           # Schema file specification
    "-f", "--file",             # Input file specification
    "-h", "--help",             # Help flag
    "-v", "--version",          # Version flag
    "--niem-version",           # NIEM version specification
    "--no-validation",          # Skip validation
}


class CMFError(Exception):
    """
    Exception raised when CMF tool operations fail.

    Used for:
    - Tool not found/unavailable
    - Command execution failures
    - Timeout errors
    - Invalid responses
    """
    pass


def is_cmf_available() -> bool:
    """
    Check if CMF tool is available and executable.

    Returns:
        True if CMF tool binary exists and can be executed, False otherwise

    Example:
        ```python
        if is_cmf_available():
            result = run_cmf_command(["xval", "--help"])
        else:
            print("CMF tool not installed")
        ```

    Note:
        This only checks file existence, not actual executability or Java runtime.
        For full verification, try running a simple command like `get_cmf_version()`.
    """
    if not CMF_TOOL_PATH:
        return False

    cmf_path = Path(CMF_TOOL_PATH)
    exists = cmf_path.exists() and cmf_path.is_file()

    if exists:
        logger.debug(f"CMF tool found at: {CMF_TOOL_PATH}")
    else:
        logger.debug(f"CMF tool not found at: {CMF_TOOL_PATH}")

    return exists


def get_cmf_version() -> str:
    """
    Get the version of the installed CMF tool.

    Returns:
        Version string (e.g., "1.0-alpha.8")

    Raises:
        CMFError: If CMF tool is not available or version command fails

    Example:
        ```python
        try:
            version = get_cmf_version()
            print(f"Using CMF tool version: {version}")
        except CMFError as e:
            print(f"CMF tool error: {e}")
        ```
    """
    if not is_cmf_available():
        raise CMFError("CMF tool not available")

    try:
        result = run_cmf_command(["version"], timeout=5)
        if result["returncode"] == 0:
            # Extract version from output
            version = result["stdout"].strip()
            return version if version else "unknown"
        else:
            raise CMFError(f"Version check failed: {result['stderr']}")
    except Exception as e:
        logger.error(f"Failed to get CMF version: {e}")
        raise CMFError(f"Failed to get CMF version: {str(e)}")


async def download_and_setup_cmf() -> bool:
    """
    Check if CMF tool is available at expected mount points.

    This is called during application startup to verify CMF tool availability.
    In the current architecture, the CMF tool is pre-installed and mounted into
    the container, so this just validates the mount.

    Returns:
        True if CMF tool is available, False otherwise

    Note:
        This function is async for consistency with other startup tasks,
        but the actual check is synchronous.
    """
    if is_cmf_available():
        logger.info(f"CMF tool available at mounted path: {CMF_TOOL_PATH}")
        return True
    else:
        logger.warning(f"CMF tool not found at expected path: {CMF_TOOL_PATH}")
        return False


def parse_cmf_validation_output(stdout: str, stderr: str, filename: str) -> Dict[str, Any]:
    """
    Parse CMF tool validation output into structured error information.

    The CMF xval tool outputs validation errors with markers like [error], [warning], etc.
    This function extracts those into structured ValidationError objects.

    Args:
        stdout: Standard output from CMF command
        stderr: Standard error from CMF command
        filename: File being validated (for context)

    Returns:
        Dictionary with:
        - errors: List of error dictionaries
        - warnings: List of warning dictionaries
        - has_errors: Boolean indicating if errors were found

    Example output line:
        [error] file.xml:42:15: cvc-complex-type.2.4.a: Invalid content
    """
    from typing import List
    import re

    errors: List[Dict[str, Any]] = []
    warnings: List[Dict[str, Any]] = []

    # Combine stdout and stderr for parsing
    combined_output = (stdout or "") + "\n" + (stderr or "")

    # Pattern to match CMF error/warning lines
    # Format: [severity] filename:line:column: message
    # Or: [severity] message (without location)
    pattern = r'\[(error|warning|info)\]\s+(?:([^:]+):(\d+):(\d+):\s*)?(.+)'

    for line in combined_output.split('\n'):
        line = line.strip()
        if not line:
            continue

        match = re.match(pattern, line, re.IGNORECASE)
        if match:
            severity = match.group(1).lower()
            file_ref = match.group(2) or filename
            line_num = int(match.group(3)) if match.group(3) else None
            column = int(match.group(4)) if match.group(4) else None
            message = match.group(5).strip()

            error_dict = {
                "file": file_ref,
                "line": line_num,
                "column": column,
                "message": message,
                "severity": severity,
                "rule": None,  # CMF doesn't always provide rule IDs
                "context": None
            }

            if severity == "error":
                errors.append(error_dict)
            elif severity == "warning":
                warnings.append(error_dict)

    # If no structured errors found but output exists, create a generic error
    if not errors and not warnings and combined_output.strip():
        if "[error]" in combined_output.lower() or "error" in combined_output.lower():
            errors.append({
                "file": filename,
                "line": None,
                "column": None,
                "message": combined_output.strip()[:500],  # Limit message length
                "severity": "error",
                "rule": None,
                "context": None
            })

    return {
        "errors": errors,
        "warnings": warnings,
        "has_errors": len(errors) > 0
    }


def _validate_cmf_command(cmd: list) -> None:
    """
    Validate CMF command arguments against allowlist to prevent command injection.

    This enforces a strict allowlist policy:
    1. First argument must be a valid CMF subcommand
    2. Flags must be in the allowed flags list
    3. File paths must not contain path traversal sequences

    Args:
        cmd: Command arguments to validate

    Raises:
        CMFError: If command contains disallowed arguments or suspicious patterns

    Security:
        This function is critical for preventing command injection attacks.
        All user-controlled input to run_cmf_command() must pass through this validation.
    """
    if not cmd or len(cmd) == 0:
        raise CMFError("Command cannot be empty")

    # Security: First argument must be a valid CMF subcommand from allowlist
    subcommand = cmd[0]
    if subcommand not in ALLOWED_CMF_COMMANDS:
        raise CMFError(f"Invalid CMF subcommand: {subcommand}. Allowed: {', '.join(ALLOWED_CMF_COMMANDS)}")

    # Security: Validate remaining arguments
    i = 1
    while i < len(cmd):
        arg = cmd[i]

        if not isinstance(arg, str):
            raise CMFError(f"All command arguments must be strings, got {type(arg)}")

        # Check if it's a flag
        if arg.startswith("-"):
            if arg not in ALLOWED_CMF_FLAGS:
                raise CMFError(f"Invalid CMF flag: {arg}. Allowed: {', '.join(ALLOWED_CMF_FLAGS)}")
        else:
            # It's a file path or value - validate it
            # Security: Reject absolute paths (they should be relative to working_dir)
            if arg.startswith("/"):
                raise CMFError(f"Absolute paths not allowed in command arguments: {arg}")

            # Security: Reject path traversal sequences
            if ".." in arg:
                raise CMFError(f"Path traversal sequences not allowed: {arg}")

            # Security: Basic filename validation - must end with expected extensions or be simple values
            # Allow: filenames, relative paths within working dir
            # Reject: shell metacharacters
            dangerous_chars = [";", "|", "&", "$", "`", "(", ")", "<", ">", "\n", "\r"]
            for char in dangerous_chars:
                if char in arg:
                    raise CMFError(f"Dangerous character '{char}' found in argument: {arg}")

        i += 1


def run_cmf_command(
    cmd: list,
    timeout: int = CMF_TIMEOUT,
    working_dir: Optional[str] = None
) -> Dict[str, Any]:
    """
    Execute a CMF tool command with timeout and safety checks.

    This is the core execution primitive for all CMF operations.
    Handles process management, timeouts, and error capture.

    Args:
        cmd: Command arguments to pass to CMF tool (e.g., ["xval", "--schema", "file.xsd"])
        timeout: Maximum execution time in seconds (default: 30)
        working_dir: Working directory for command execution. If None, uses CMF tool's parent directory.

    Returns:
        Dictionary with keys:
        - returncode: Process exit code (int)
        - stdout: Standard output (str)
        - stderr: Standard error (str)

    Raises:
        CMFError: If CMF tool is unavailable, command times out, or execution fails

    Example:
        ```python
        # Validate XML against XSD schemas
        result = run_cmf_command([
            "xval",
            "--schema", "niem-core.xsd",
            "--schema", "jxdm.xsd",
            "--file", "instance.xml"
        ], timeout=60)

        if result["returncode"] == 0:
            print("Validation successful")
        else:
            print(f"Validation failed: {result['stderr']}")
        ```

    Note:
        - Command output is captured (not streamed)
        - Working directory defaults to CMF tool installation directory
        - Subprocess runs in text mode (UTF-8 encoding)
    """
    if not CMF_TOOL_PATH:
        raise CMFError("CMF tool not available. Please ensure it's properly installed.")

    try:
        # Security: Validate command against allowlist to prevent command injection
        _validate_cmf_command(cmd)

        # Use 'sh' to invoke cmftool for cross-platform compatibility (Windows mounts)
        full_cmd = ["sh", CMF_TOOL_PATH] + cmd
        logger.info(f"Running CMF command: {' '.join(full_cmd)}")

        # Set working directory with security validation
        if working_dir is None:
            working_dir = Path(CMF_TOOL_PATH).parent.parent
        else:
            # Security: Resolve and validate working directory
            working_dir_path = Path(working_dir).resolve()

            # Ensure working directory exists and is a directory
            if not working_dir_path.exists():
                raise CMFError(f"Working directory does not exist: {working_dir_path}")
            if not working_dir_path.is_dir():
                raise CMFError(f"Working directory is not a directory: {working_dir_path}")

            # Security: Ensure working directory is within /tmp or /app (expected safe zones)
            allowed_prefixes = [Path("/tmp").resolve(), Path("/app").resolve()]
            if os.getenv("HOME"):
                allowed_prefixes.append(Path(os.getenv("HOME")).resolve())

            is_safe = any(
                str(working_dir_path).startswith(str(prefix))
                for prefix in allowed_prefixes
            )

            if not is_safe:
                logger.error(f"Working directory outside allowed paths: {working_dir_path}")
                raise CMFError(f"Working directory not in allowed locations: {working_dir_path}")

            working_dir = str(working_dir_path)

        result = subprocess.run(
            full_cmd,
            capture_output=True,
            text=True,
            timeout=timeout,
            cwd=working_dir
        )

        logger.debug(f"CMF command result: returncode={result.returncode}")
        if result.stdout:
            logger.debug(f"CMF stdout: {result.stdout}")
        if result.stderr:
            logger.debug(f"CMF stderr: {result.stderr}")

        return {
            "returncode": result.returncode,
            "stdout": result.stdout,
            "stderr": result.stderr
        }
    except subprocess.TimeoutExpired:
        logger.error(f"CMF command timed out after {timeout} seconds")
        raise CMFError(f"Operation timed out after {timeout} seconds")
    except Exception as e:
        logger.error(f"CMF command execution failed: {e}")
        raise CMFError(f"Command execution failed: {e}")<|MERGE_RESOLUTION|>--- conflicted
+++ resolved
@@ -19,27 +19,14 @@
 
 logger = logging.getLogger(__name__)
 
-<<<<<<< HEAD
 # CMF tool configuration
-# Go up 4 levels from clients/cmf_client.py to get to /app
-# File is at: /app/src/niem_api/clients/cmf_client.py -> need 4 .parent to reach /app
+# Go up 4 levels from clients/cmf_client.py to get to api/ directory
+# File is at: api/src/niem_api/clients/cmf_client.py -> need 4 .parent to reach api/
 _CMF_PATH = Path(__file__).parent.parent.parent.parent / "third_party/niem-cmf/cmftool-1.0/bin/cmftool"
 
 # Set CMF_TOOL_PATH if the tool exists
 if _CMF_PATH.exists():
     CMF_TOOL_PATH = str(_CMF_PATH)
-=======
-# CMF tool configuration - check both local and mounted paths
-# Go up 4 levels from clients/cmf_client.py to get to api/ directory
-_LOCAL_CMF_PATH = Path(__file__).parent.parent.parent.parent / "third_party/niem-cmf/cmftool-1.0-alpha.8/bin/cmftool"
-_MOUNTED_CMF_PATH = "/app/third_party/niem-cmf/cmftool-1.0-alpha.8/bin/cmftool"
-
-# Use local path if it exists, otherwise try mounted path
-if _LOCAL_CMF_PATH.exists():
-    CMF_TOOL_PATH = str(_LOCAL_CMF_PATH)
-elif Path(_MOUNTED_CMF_PATH).exists():
-    CMF_TOOL_PATH = _MOUNTED_CMF_PATH
->>>>>>> 3679464b
 else:
     CMF_TOOL_PATH = None
 
