#!/usr/bin/env python3
"""NIEM XML to Cypher converter service.

This module converts NIEM XML documents to Neo4j Cypher statements using
a mapping dictionary. It supports role-based person modeling and NIEM
reference relationships.
"""
import argparse
import hashlib
import re
import xml.etree.ElementTree as ET
from pathlib import Path
from typing import Any

import yaml

# NIEM structures namespace
STRUCT_NS = "https://docs.oasis-open.org/niemopen/ns/model/structures/6.0/"
XSI_NS = "http://www.w3.org/2001/XMLSchema-instance"


def load_mapping_from_dict(mapping_dict: dict[str, Any]) -> tuple[
    dict[str, Any], dict[str, Any], list[dict[str, Any]], list[dict[str, Any]], dict[str, str]
]:
    """Load mapping from dictionary instead of file.

    Args:
        mapping_dict: Dictionary containing mapping configuration

    Returns:
        Tuple containing (mapping_dict, obj_qnames, associations, references, namespaces)
    """
    obj_qnames = {o["qname"]: o for o in mapping_dict.get("objects", [])}
    associations = mapping_dict.get("associations", [])
    references = mapping_dict.get("references", [])
    namespaces = mapping_dict.get("namespaces", {})
    return mapping_dict, obj_qnames, associations, references, namespaces


def load_mapping(mapping_path: Path) -> tuple[
    dict[str, Any], dict[str, Any], list[dict[str, Any]], list[dict[str, Any]], dict[str, str]
]:
    """Load mapping from YAML file.

    Args:
        mapping_path: Path to the mapping YAML file

    Returns:
        Tuple containing (mapping, obj_qnames, associations, references, namespaces)
    """
    mapping = yaml.safe_load(mapping_path.read_text(encoding="utf-8"))
    obj_qnames = {o["qname"]: o for o in mapping.get("objects", [])}
    associations = mapping.get("associations", [])
    references = mapping.get("references", [])
    namespaces = mapping.get("namespaces", {})
    return mapping, obj_qnames, associations, references, namespaces


def parse_ns(xml_text: str) -> dict[str, str]:
    """Parse namespace declarations from XML text.

    Args:
        xml_text: XML document content

    Returns:
        Dictionary mapping namespace prefixes to URIs
    """
    ns_map = dict(re.findall(r'xmlns:([A-Za-z0-9_-]+)\s*=\s*"([^"]+)"', xml_text))
    match = re.search(r'xmlns\s*=\s*"([^"]+)"', xml_text)
    if match:
        ns_map[""] = match.group(1)
    return ns_map


def qname_from_tag(tag: str, ns_map: dict[str, str]) -> str:
    """Convert XML tag to qualified name using namespace map.

    Args:
        tag: XML element tag (may include namespace URI)
        ns_map: Namespace prefix to URI mapping

    Returns:
        Qualified name in prefix:localname format
    """
    if tag.startswith("{"):
        uri, local = tag[1:].split("}", 1)
        for prefix, namespace_uri in ns_map.items():
            if namespace_uri == uri and prefix != "":
                return f"{prefix}:{local}"
        return f"ns:{local}"
    return tag


def local_from_qname(qn: str) -> str:
    """Extract local name from qualified name.

    Args:
        qn: Qualified name in prefix:localname format

    Returns:
        Local name part
    """
    return qn.split(":")[-1]


def synth_id(parent_id: str, elem_qn: str, ordinal_path: str, file_prefix: str = "") -> str:
    """Generate synthetic ID for elements without explicit IDs.

    Args:
        parent_id: Parent element ID
        elem_qn: Element qualified name
        ordinal_path: Path indicating element position
        file_prefix: File-specific prefix for uniqueness across files

    Returns:
        Synthetic ID with file_prefix and 'syn_' prefix
    """
    basis = f"{parent_id}|{elem_qn}|{ordinal_path}"
    synth = "syn_" + hashlib.sha1(basis.encode("utf-8")).hexdigest()[:16]
    return f"{file_prefix}_{synth}" if file_prefix else synth


def build_refs_index(references: list[dict[str, Any]]) -> dict[str, list[dict[str, Any]]]:
    """Build index of reference rules by owner object.

    Args:
        references: List of reference rule dictionaries

    Returns:
        Dictionary mapping owner object names to their reference rules
    """
    by_owner = {}
    for ref in references:
        by_owner.setdefault(ref["owner_object"], []).append(ref)
    return by_owner


def build_assoc_index(associations: list[dict[str, Any]]) -> dict[str, dict[str, Any]]:
    """Build index of association rules by qualified name.

    Args:
        associations: List of association rule dictionaries

    Returns:
        Dictionary mapping association qualified names to their rules
    """
    by_qn = {}
    for assoc in associations:
        by_qn[assoc["qname"]] = assoc
    return by_qn


def is_augmentation(element_qname: str, cmf_element_index: set) -> bool:
    """Check if an element QName is an augmentation (not in CMF index).

    Args:
        element_qname: Qualified name of element (e.g., "nc:Person")
        cmf_element_index: Set of known CMF element QNames

    Returns:
        True if element is an augmentation/unmapped element
    """
    return element_qname not in cmf_element_index


def extract_unmapped_properties(
    elem: ET.Element,
    ns_map: dict[str, str],
    cmf_element_index: set
) -> dict[str, Any]:
    """Extract properties from unmapped/augmentation elements and attributes.

    Args:
        elem: XML element to process
        ns_map: Namespace mapping
        cmf_element_index: Set of known CMF element QNames

    Returns:
        Dictionary of augmentation properties with 'aug_' prefix
    """
    unmapped = {}

    # Extract unmapped attributes
    for attr, value in elem.attrib.items():
        # Skip structural attributes
        if attr.startswith(f"{{{STRUCT_NS}}}") or attr.startswith(f"{{{XSI_NS}}}"):
            continue

        attr_qn = qname_from_tag(attr, ns_map)
        if is_augmentation(attr_qn, cmf_element_index):
            prop_name = f"aug_{attr_qn.replace(':', '_').replace('.', '_')}"
            unmapped[prop_name] = value

    # Extract unmapped child elements with simple text content
    for child in elem:
        child_qn = qname_from_tag(child.tag, ns_map)

        # Skip if element is in CMF (handled by mapping)
        if not is_augmentation(child_qn, cmf_element_index):
            continue

        # Only extract if element has simple text content (no nested elements)
        if child.text and child.text.strip() and len(list(child)) == 0:
            prop_name = f"aug_{child_qn.replace(':', '_').replace('.', '_')}"
            text_value = child.text.strip()

            # Handle multiple occurrences (repeating elements)
            if prop_name in unmapped:
                # Convert to list on second occurrence
                if not isinstance(unmapped[prop_name], list):
                    unmapped[prop_name] = [unmapped[prop_name]]
                unmapped[prop_name].append(text_value)
            else:
                unmapped[prop_name] = text_value

    return unmapped


def handle_complex_augmentation(
    elem: ET.Element,
    ns_map: dict[str, str],
    parent_node_id: str,
    file_prefix: str,
    nodes: dict[str, list],
    contains: list[tuple]
) -> str:
    """Create separate augmentation node for complex nested structures.

    Args:
        elem: XML element (augmentation)
        ns_map: Namespace mapping
        parent_node_id: ID of parent node
        file_prefix: File-specific prefix for ID generation
        nodes: Nodes dictionary to update
        contains: Containment edges list to update

    Returns:
        Augmentation node ID
    """
    elem_qn = qname_from_tag(elem.tag, ns_map)

    # Generate synthetic ID for augmentation node
    aug_node_id = synth_id(parent_node_id, elem_qn, f"aug_{elem_qn}", file_prefix)

    # Recursively extract all properties
    properties = _extract_all_properties_recursive(elem, ns_map)

    # Create node with special 'Augmentation' label
    nodes[aug_node_id] = ["Augmentation", elem_qn, properties]

    # Link back to parent with special relationship
    parent_label = nodes[parent_node_id][0] if parent_node_id in nodes else "Unknown"
    contains.append((parent_node_id, parent_label, aug_node_id, "Augmentation", "AugmentedBy"))

    return aug_node_id


def _extract_all_properties_recursive(elem: ET.Element, ns_map: dict[str, str]) -> dict[str, Any]:
    """Recursively extract all properties from complex augmentation element.

    Args:
        elem: XML element
        ns_map: Namespace mapping

    Returns:
        Dictionary of flattened properties with dot notation
    """
    properties = {}

    # Extract attributes
    for attr, value in elem.attrib.items():
        # Skip structural attributes
        if attr.startswith(f"{{{STRUCT_NS}}}") or attr.startswith(f"{{{XSI_NS}}}"):
            continue

        qn = qname_from_tag(attr, ns_map)
        prop_name = qn.replace(':', '_').replace('.', '_')
        properties[prop_name] = value

    # Extract child elements
    for child in elem:
        child_qn = qname_from_tag(child.tag, ns_map)
        prop_name = child_qn.replace(':', '_').replace('.', '_')

        # If child has text content and no nested elements, store it
        if child.text and child.text.strip() and len(list(child)) == 0:
            properties[prop_name] = child.text.strip()
        elif len(list(child)) > 0:
            # If child has nested elements, recurse with dot notation
            nested_props = _extract_all_properties_recursive(child, ns_map)
            for nested_key, nested_value in nested_props.items():
                properties[f"{prop_name}.{nested_key}"] = nested_value

    return properties


def collect_scalar_setters(
    obj_rule: dict[str, Any], elem: ET.Element, ns_map: dict[str, str]
) -> list[tuple[str, str]]:
    """Collect scalar property setters for an object element.

    Args:
        obj_rule: Object rule from mapping
        elem: XML element
        ns_map: Namespace mapping

    Returns:
        List of (property_name, value) tuples
    """
    setters = []
    for prop in obj_rule.get("scalar_props", []) or []:
        path = prop["path"]  # e.g., "nc:PersonName/nc:PersonGivenName" or "@priv:foo"
        key = prop.get("neo4j_property") or prop.get("prop", path.replace(":", "_").replace("/", "_").replace("@", ""))
        value = None

        # Handle attribute paths
        if path.startswith("@"):
            attr_qn = path[1:]
            if ":" in attr_qn:
                pref, local = attr_qn.split(":", 1)
                # Find attribute by URI
                uri = None
                for prefix, namespace_uri in ns_map.items():
                    if prefix == pref:
                        uri = namespace_uri
                        break
                if uri:
                    value = elem.attrib.get(f"{{{uri}}}{local}")
                else:
                    value = elem.attrib.get(local)
            else:
                value = elem.attrib.get(attr_qn)
        else:
            # Handle nested element paths relative to current element
            cur = elem
            ok = True
            for seg in path.split("/"):
                if cur is not None:
                    # Find first child with matching qname
                    found = None
                    for ch in list(cur):
                        if qname_from_tag(ch.tag, ns_map) == seg:
                            found = ch
                            break
                    cur = found
                else:
                    ok = False
                    break
            if ok and cur is not None and (cur.text and cur.text.strip()):
                value = cur.text.strip()

        if value is not None:
            # Escape backslashes first, then single quotes for Cypher
            escaped_value = value.replace("\\", "\\\\").replace("'", "\\'")
            setters.append((key, escaped_value))
    return setters


def generate_for_xml_content(
    xml_content: str, mapping_dict: dict[str, Any], filename: str = "memory", cmf_element_index: set = None
) -> tuple[str, dict[str, Any], list[tuple], list[tuple]]:
    """Generate Cypher statements from XML content and mapping dictionary.

    Args:
        xml_content: XML content as string
        mapping_dict: Mapping dictionary
        filename: Source filename for provenance
        cmf_element_index: Set of known CMF element QNames for augmentation detection

    Returns:
        Tuple of (cypher_statements, nodes_dict, contains_list, edges_list)
    """
    # Load mapping from dictionary
    mapping, obj_rules, associations, references, ns_map = load_mapping_from_dict(mapping_dict)

    # Extract CMF element index from mapping metadata if not provided
    if cmf_element_index is None:
        metadata = mapping_dict.get("metadata", {})
        cmf_elements_list = metadata.get("cmf_element_index", [])
        cmf_element_index = set(cmf_elements_list) if cmf_elements_list else set()

    # Prepare reference and association indices
    refs_by_owner = build_refs_index(references)
    assoc_by_qn = build_assoc_index(associations)

    root = ET.fromstring(xml_content)
    xml_ns_map = parse_ns(xml_content)

    # Generate file-specific prefix for node IDs to ensure uniqueness across files
    # Use timestamp + filename hash for uniqueness
    import json
<<<<<<< HEAD
    from datetime import datetime, timezone

=======
    import time
>>>>>>> c7bd0599
    file_prefix = hashlib.sha1(f"{filename}_{time.time()}".encode()).hexdigest()[:8]
    ingest_timestamp = datetime.now(timezone.utc).isoformat()

    nodes = {}  # id -> (label, qname, props_dict, aug_props_dict)
    edges = []  # (from_id, from_label, to_id, to_label, rel_type, rel_props)
    contains = []  # (parent_id, parent_label, child_id, child_label, HAS_REL)

<<<<<<< HEAD
    # ID registry for two-pass traversal
    # Collect all IDs in first pass to enable forward reference resolution
    id_registry = {}  # id -> element info for deferred processing
    pending_refs = []  # List of (source_id, target_id, context) for validation
    id_collisions = []  # List of ID collisions detected during Pass 1

    def collect_ids_pass1(elem: ET.Element):
        """Pass 1: Collect all elements with structures:id for forward reference resolution.

        Args:
            elem: XML element to process
        """
        sid = elem.attrib.get(f"{{{STRUCT_NS}}}id")
        if sid:
            prefixed_id = f"{file_prefix}_{sid}"
            elem_qn = qname_from_tag(elem.tag, xml_ns_map)

            # Check for ID collisions
            if prefixed_id in id_registry:
                # ID collision detected - same structures:id used multiple times
                existing_qn = id_registry[prefixed_id]['qname']
                id_collisions.append({
                    'id': sid,
                    'first_qname': existing_qn,
                    'second_qname': elem_qn,
                    'prefixed_id': prefixed_id
                })
                # Keep the first occurrence in the registry
                # Later we can decide whether to error or warn
            else:
                # Register new ID
                id_registry[prefixed_id] = {
                    'element': elem,
                    'qname': elem_qn,
                    'raw_id': sid
                }

        # Recurse to all children
        for child in elem:
            collect_ids_pass1(child)

    def get_metadata_refs(elem: ET.Element, xml_ns_map: Dict[str, str]) -> List[str]:
=======
    def get_metadata_refs(elem: ET.Element, xml_ns_map: dict[str, str]) -> list[str]:
>>>>>>> c7bd0599
        """Extract metadata reference IDs from nc:metadataRef or priv:privacyMetadataRef attributes.

        Args:
            elem: XML element
            xml_ns_map: Namespace mapping

        Returns:
            List of metadata reference IDs
        """
        metadata_refs = []

        # Check for nc:metadataRef
        for _, uri in xml_ns_map.items():
            if 'niem-core' in uri:
                nc_metadata_ref = elem.attrib.get(f"{{{uri}}}metadataRef")
                if nc_metadata_ref:
                    # Can be space-separated list of IDs
                    metadata_refs.extend(nc_metadata_ref.strip().split())
            elif 'PrivacyMetadata' in uri or '/priv' in uri:
                priv_metadata_ref = elem.attrib.get(f"{{{uri}}}privacyMetadataRef")
                if priv_metadata_ref:
                    # Can be space-separated list of IDs
                    metadata_refs.extend(priv_metadata_ref.strip().split())

        return metadata_refs

    def traverse(elem, parent_info=None, path_stack=None):
        """Traverse XML tree and generate nodes and relationships."""
        if path_stack is None:
            path_stack = []

        elem_qn = qname_from_tag(elem.tag, xml_ns_map)

        # Handle Association elements
        assoc_rule = assoc_by_qn.get(elem_qn)
        if assoc_rule:
            # Create the association edge between role endpoints
            role_refs = []
            endpoints = assoc_rule.get("endpoints", [])
            for ep in endpoints:
                to_id = None
                for ch in list(elem):
                    if qname_from_tag(ch.tag, xml_ns_map) == ep["role_qname"]:
                        to_id = ch.attrib.get(f"{{{STRUCT_NS}}}ref")
                        break
                role_refs.append((ep, to_id))

            # If both ends found, produce edge
            if len(role_refs) >= 2 and all(rid for (_, rid) in role_refs[:2]):
                ep_a, id_a = role_refs[0]
                ep_b, id_b = role_refs[1]
                label_a = ep_a["maps_to_label"]
                label_b = ep_b["maps_to_label"]
                rel = assoc_rule.get("rel_type")
                # Prefix referenced IDs with file_prefix
                id_a_prefixed = f"{file_prefix}_{id_a}"
                id_b_prefixed = f"{file_prefix}_{id_b}"

                # Validate references exist in ID registry
                if id_a_prefixed not in id_registry:
                    pending_refs.append((elem_qn, id_a_prefixed, f"Association {elem_qn} endpoint A"))
                if id_b_prefixed not in id_registry:
                    pending_refs.append((elem_qn, id_b_prefixed, f"Association {elem_qn} endpoint B"))

                # RICH EDGE STRATEGY: Extract simple properties from association element
                # and add them to the relationship properties (for simple associations)
                # This follows NIEM best practice of using rich edges when possible
                edge_props = {}
                for child in list(elem):
                    child_qn = qname_from_tag(child.tag, xml_ns_map)
                    # Skip role elements (already processed)
                    is_role = any(child_qn == ep["role_qname"] for ep in endpoints)
                    if not is_role and child.text and child.text.strip() and len(list(child)) == 0:
                        # Simple text property - add to edge
                        prop_name = child_qn.replace(":", "_").replace(".", "_")
                        edge_props[prop_name] = child.text.strip()

                # Extract augmentation properties for the edge
                if cmf_element_index:
                    aug_edge_props = extract_unmapped_properties(elem, xml_ns_map, cmf_element_index)
                    edge_props.update(aug_edge_props)

                edges.append((id_a_prefixed, label_a, id_b_prefixed, label_b, rel, edge_props))

            # Check if association should also be created as a node
            # (if it has metadata refs, structures:id, or explicit mapping that creates nodes)
            sid = elem.attrib.get(f"{{{STRUCT_NS}}}id")
            metadata_ref_list = get_metadata_refs(elem, xml_ns_map)
            has_metadata_refs = bool(metadata_ref_list)

            # If association has metadata or structures:id, continue processing as a node
            # Otherwise, traverse children and return
            if not (sid or has_metadata_refs):
                for ch in list(elem):
                    traverse(ch, parent_info, path_stack)
                return

            # Fall through to process association as a node (for metadata, etc.)

        # Handle Object elements (nodes)
        obj_rule = obj_rules.get(elem_qn)
        node_id = None
        node_label = None
        props = {}

        # Check if element has structures:id (makes it a node regardless of mapping)
        sid = elem.attrib.get(f"{{{STRUCT_NS}}}id")
        uri_ref = elem.attrib.get(f"{{{STRUCT_NS}}}uri")
        ref = elem.attrib.get(f"{{{STRUCT_NS}}}ref")
        is_nil = elem.attrib.get(f"{{{XSI_NS}}}nil") == "true"

        # Check if element is just a reference (ref or uri with nil)
        # These elements are pure references - they don't create containment relationships
        # The actual semantic relationships are handled by association processing
        if (ref or uri_ref) and is_nil:
            # Extract the target ID
            target_id = None
            if ref:
                target_id = f"{file_prefix}_{ref}"
            elif uri_ref:
                target_id = f"{file_prefix}_{uri_ref[1:]}" if uri_ref.startswith("#") else f"{file_prefix}_{uri_ref}"

            # Validate reference exists in ID registry
            if target_id and target_id not in id_registry:
                pending_refs.append((elem_qn, target_id, f"structures:ref/uri in {elem_qn}"))

            # Create or register entity node if not already exists (for forward references)
            # Use element QName to determine entity type (e.g., <nc:Person> creates nc:Person entity)
            if target_id and target_id not in nodes:
                entity_label = elem_qn.replace(":", "_")
                nodes[target_id] = [entity_label, elem_qn, {}, {}]

            # NOTE: Do NOT create containment relationships for reference elements
            # Reference elements (xsi:nil="true" with structures:ref/uri) are pure references
            # used in associations. Creating containment edges here would duplicate the
            # semantic relationships already created by association processing.
            # The association rules (lines 434-458) already handle creating the proper
            # relationship edges between association nodes and their endpoints.

            # Traverse children (though ref/nil elements typically have none)
            for ch in list(elem):
                traverse(ch, parent_info, path_stack)
            return

        # Check if element has metadata references (also makes it a node)
        metadata_ref_list = get_metadata_refs(elem, xml_ns_map)
        has_metadata_refs = bool(metadata_ref_list)

        if obj_rule or sid or has_metadata_refs:
            # Generate label from mapping or from element name
            if obj_rule:
                node_label = obj_rule["label"]
            else:
                # No mapping rule, but has structures:id - create node with qname-based label
                node_label = elem_qn.replace(":", "_")

            if sid:
                # Prefix structures:id with file_prefix to ensure uniqueness across files
                node_id = f"{file_prefix}_{sid}"
            elif uri_ref:
                # Handle structures:uri="#P01" -> create role node + entity reference
                # Entity type is determined by actual entity element in document
                if uri_ref.startswith("#"):
                    entity_id = f"{file_prefix}_{uri_ref[1:]}"  # Remove the "#" prefix and add file_prefix
                else:
                    entity_id = f"{file_prefix}_{uri_ref}"

                # Validate reference exists in ID registry
                if entity_id not in id_registry:
                    pending_refs.append((elem_qn, entity_id, f"structures:uri role reference in {elem_qn}"))

                # Create the role node with synthetic ID
                parent_id = parent_info[0] if parent_info else "root"
                chain = [qname_from_tag(e.tag, xml_ns_map) for e in path_stack] + [elem_qn]
                ordinal_path = "/".join(chain)
                node_id = synth_id(parent_id, elem_qn, ordinal_path, file_prefix)

                # DON'T create entity node here - defer to actual entity element in document
                # This allows the pattern to work with any entity type (Person, Organization, etc.)

                # Create role-to-entity relationship with deferred label resolution
                # Label will be resolved when entity node is encountered/created
                edges.append((node_id, node_label, entity_id, None, "REPRESENTS", {}))
            else:
                parent_id = parent_info[0] if parent_info else "root"
                chain = [qname_from_tag(e.tag, xml_ns_map) for e in path_stack] + [elem_qn]
                ordinal_path = "/".join(chain)
                node_id = synth_id(parent_id, elem_qn, ordinal_path, file_prefix)

            # Step 1: Extract explicitly mapped scalar properties (schema-driven flattening)
            # Tracks which direct children are already handled by scalar_props to avoid duplication
            mapped_child_qnames = set()
            if obj_rule:
                setters = collect_scalar_setters(obj_rule, elem, xml_ns_map)
                for key, value in setters:
                    props[key] = value

                # Track which direct children were already processed by scalar_props
                # This prevents duplicate extraction in the auto-extraction phase
                for prop_config in obj_rule.get("scalar_props", []) or []:
                    path = prop_config["path"]
                    if not path.startswith("@"):
                        # Extract first path segment (direct child element)
                        first_segment = path.split("/")[0]
                        mapped_child_qnames.add(first_segment)

            # Step 2: Auto-extract ALL remaining simple-text children (hybrid approach)
            # This ensures no data loss for CMF elements not in scalar_props mapping
            # and captures augmentation data in a single unified pass
            aug_props = {}
            for child in elem:
                child_qn = qname_from_tag(child.tag, xml_ns_map)

                # Skip if already extracted via scalar_props (avoid duplication)
                if child_qn in mapped_child_qnames:
                    continue

                # Check if child has simple text content (no nested elements)
                if child.text and child.text.strip() and len(list(child)) == 0:
                    # Use exact property name (preserve semantic meaning)
                    prop_name = child_qn.replace(':', '_')

                    # Check if this is an augmentation (extension data not in CMF schema)
                    is_aug = cmf_element_index and is_augmentation(child_qn, cmf_element_index)

                    if is_aug:
                        # Store as augmentation property with metadata flag
                        aug_props[prop_name] = child.text.strip()
                        aug_props[f"{prop_name}_isAugmentation"] = True
                    else:
                        # Store as regular property (CMF element not in mapping)
                        props[prop_name] = child.text.strip()

                # Step 3: Handle complex augmentation children (nested structures)
                # Attach properties directly to parent node (no orphan Augmentation nodes)
                elif cmf_element_index and is_augmentation(child_qn, cmf_element_index) and len(list(child)) > 0:
                    # Extract nested properties with dot notation
                    nested_props = _extract_all_properties_recursive(child, xml_ns_map)
                    for key, value in nested_props.items():
                        # Flatten with exact property names (NO aug_ prefix for semantic clarity)
                        prop_name = f"{child_qn.replace(':', '_').replace('.', '_')}.{key}"
                        aug_props[prop_name] = value
                        # Add augmentation metadata flag for identification
                        aug_props[f"{prop_name}_isAugmentation"] = True

            # Register node
            if node_id in nodes:
                # Keep existing label, but extend props (don't overwrite)
                nodes[node_id][2].update({k: v for k, v in props.items() if k not in nodes[node_id][2]})
                # Merge augmentation properties
                if aug_props:
                    nodes[node_id][3].update({k: v for k, v in aug_props.items() if k not in nodes[node_id][3]})
            else:
                nodes[node_id] = [node_label, elem_qn, props, aug_props]

            # Create containment edge
            if parent_info:
                p_id, p_label = parent_info
                rel = "HAS_" + re.sub(r'[^A-Za-z0-9]', '_', local_from_qname(elem_qn)).upper()
                contains.append((p_id, p_label, node_id, node_label, rel))

            # Handle metadata references for CROSS-REFERENCES only
            # Metadata references (nc:metadataRef, priv:privacyMetadataRef) create semantic links
            # BUT we don't need them if the metadata is a direct structural child (already has containment edge)
            # For now, skip metadata reference edges entirely - containment edges are sufficient
            # The HAS_METADATA, HAS_PRIVACYMETADATA containment edges already capture the relationships
            # Note: We're intentionally not creating metadata reference edges here
            # The structural containment edges (HAS_METADATA, HAS_PRIVACYMETADATA, etc.)
            # already capture the relationships between elements and their metadata

            parent_ctx = (node_id, node_label)
        else:
            parent_ctx = parent_info

        # Handle reference edges from mapping.references
        if elem_qn in refs_by_owner:
            for rule in refs_by_owner[elem_qn]:
                # Search children with matching field_qname and @structures:ref OR @structures:id
                for ch in list(elem):
                    if qname_from_tag(ch.tag, xml_ns_map) == rule["field_qname"]:
                        # Check for structures:ref first (traditional NIEM pattern)
                        to_id = ch.attrib.get(f"{{{STRUCT_NS}}}ref")
                        if not to_id:
                            # If no structures:ref, check for structures:id (direct child pattern)
                            to_id = ch.attrib.get(f"{{{STRUCT_NS}}}id")

                        if to_id and node_id:
                            # Prefix referenced ID with file_prefix
                            to_id_prefixed = f"{file_prefix}_{to_id}"

                            # Validate reference exists in ID registry
                            if to_id_prefixed not in id_registry:
                                pending_refs.append((elem_qn, to_id_prefixed, f"Reference from {elem_qn} via {rule['field_qname']}"))

                            # Use the node_id that was assigned to this element
                            edges.append((
                                node_id, rule["owner_object"].replace(":", "_"),
                                to_id_prefixed, rule["target_label"],
                                rule["rel_type"], {}
                            ))

        # Recurse to children
        path_stack.append(elem)
        for ch in list(elem):
            traverse(ch, parent_ctx, path_stack)
        path_stack.pop()

    # ALWAYS process root element for document provenance
    # Root element provides critical context: what document, when ingested, etc.
    # Even if unmapped, it serves as anchor preventing orphaned nodes
    root_qn = qname_from_tag(root.tag, xml_ns_map)
    root_has_id = root.attrib.get(f"{{{STRUCT_NS}}}id")

    # Ensure root gets an ID (explicit or synthetic)
    if not root_has_id:
        # Generate synthetic ID for root
        root_synthetic_id = f"{file_prefix}_root"
        root.attrib[f"{{{STRUCT_NS}}}id"] = root_synthetic_id

        # Add provenance metadata to root if it becomes a node
        # This will be picked up during traversal if root creates a node

    # TWO-PASS TRAVERSAL for forward reference resolution
    # Pass 1: Collect all IDs to enable forward/backward reference resolution
    collect_ids_pass1(root)

    # Report ID collisions if any were detected
    if id_collisions:
        import logging
        logger = logging.getLogger(__name__)
        logger.warning(f"Found {len(id_collisions)} ID collisions in {filename}")
        for collision in id_collisions:
            logger.warning(
                f"  - Duplicate ID '{collision['id']}': "
                f"first in {collision['first_qname']}, "
                f"again in {collision['second_qname']}"
            )

    # Pass 2: Process root element and create graph structure (always)
    traverse(root, None, [])

    # HANDLE UNRESOLVED REFERENCES
    # After traversal, check for any references that weren't found in the ID registry
    # These indicate potential data quality issues or forward/external references
    unresolved_refs = []
    for source_qn, target_id, context in pending_refs:
        if target_id not in nodes:
            # Target ID doesn't exist - could be forward ref or missing element
            # Create placeholder UnresolvedReference node to prevent orphaned edges
            unresolved_refs.append({
                'target_id': target_id,
                'context': context,
                'source': source_qn
            })

            # Create placeholder node so edges don't fail
            # This allows the graph to be created while flagging data quality issues
            nodes[target_id] = [
                "UnresolvedReference",
                "unresolved:Reference",
                {
                    'error': f'Referenced ID not found in document',
                    'context': context,
                    'raw_id': target_id
                },
                {}
            ]

    # Log unresolved references for reporting (can be added to return value later)
    # For now, add as comment in Cypher output
    if unresolved_refs:
        import logging
        logger = logging.getLogger(__name__)
        logger.warning(f"Found {len(unresolved_refs)} unresolved references in {filename}")
        for ref in unresolved_refs:
            logger.warning(f"  - {ref['context']}: {ref['target_id']}")

    # Resolve placeholder labels in edges (for metadata references)
    resolved_edges = []
    for fid, flabel, tid, tlabel, rel, rprops in edges:
        if tlabel is None and tid in nodes:
            # Resolve target label from nodes dictionary
            tlabel = nodes[tid][0]
        resolved_edges.append((fid, flabel, tid, tlabel, rel, rprops))
    edges = resolved_edges

    # Resolve placeholder labels in containment edges (for references)
    resolved_contains = []
    for pid, plabel, cid, clabel, rel in contains:
        if clabel is None and cid in nodes:
            # Resolve child label from nodes dictionary
            clabel = nodes[cid][0]
        resolved_contains.append((pid, plabel, cid, clabel, rel))
    contains = resolved_contains

    # Build Cypher lines
    lines = [f"// Generated for {filename} using mapping"]

    # MERGE nodes
    for nid, node_data in nodes.items():
        label = node_data[0]
        qn = node_data[1]
        props = node_data[2]
        aug_props = node_data[3] if len(node_data) > 3 else {}

        lines.append(f"MERGE (n:`{label}` {{id:'{nid}'}})")
        setbits = [f"n.qname='{qn}'", f"n.sourceDoc='{filename}'", f"n.ingestDate='{ingest_timestamp}'"]

        # Add core mapped properties
        for key, value in sorted(props.items()):
            # Escape property names with dots using backticks
            prop_key = f"`{key}`" if '.' in key else key
            # Escape backslashes first, then single quotes
            escaped_value = str(value).replace("\\", "\\\\").replace("'", "\\'")
            setbits.append(f"n.{prop_key}='{escaped_value}'")

        # Add augmentation properties
        for key, value in sorted(aug_props.items()):
            # Escape property names with dots using backticks
            prop_key = f"`{key}`" if '.' in key else key
            if isinstance(value, bool):
                # Write boolean flags directly (for _isAugmentation metadata)
                setbits.append(f"n.{prop_key}={str(value).lower()}")
            elif isinstance(value, list):
                # Store as JSON array for multiple values
                # json.dumps already escapes backslashes and quotes properly
                json_value = json.dumps(value).replace("'", "\\'")
                setbits.append(f"n.{prop_key}='{json_value}'")
            else:
                # Escape backslashes first, then single quotes
                escaped_value = str(value).replace("\\", "\\\\").replace("'", "\\'")
                setbits.append(f"n.{prop_key}='{escaped_value}'")

        lines.append("  ON CREATE SET " + ", ".join(setbits) + ";")

    # MERGE containment edges
    for pid, plabel, cid, clabel, rel in contains:
        lines.append(f"MATCH (p:`{plabel}` {{id:'{pid}'}}), (c:`{clabel}` {{id:'{cid}'}}) MERGE (p)-[:`{rel}`]->(c);")

    # MERGE reference/association edges
<<<<<<< HEAD
    for fid, flabel, tid, tlabel, rel, rprops in edges:
        # Build relationship properties if any
        if rprops:
            # Build property setters for rich edges
            prop_setters = []
            for key, value in sorted(rprops.items()):
                prop_key = f"`{key}`" if '.' in key else key
                if isinstance(value, list):
                    # json.dumps already escapes backslashes and quotes properly
                    json_value = json.dumps(value).replace("'", "\\'")
                    prop_setters.append(f"r.{prop_key}='{json_value}'")
                else:
                    # Escape backslashes first, then single quotes
                    escaped_value = str(value).replace("\\", "\\\\").replace("'", "\\'")
                    prop_setters.append(f"r.{prop_key}='{escaped_value}'")

            # MERGE with properties on relationship (rich edge pattern)
            props_clause = ", ".join(prop_setters)
            lines.append(
                f"MATCH (a:`{flabel}` {{id:'{fid}'}}), (b:`{tlabel}` {{id:'{tid}'}}) "
                f"MERGE (a)-[r:`{rel}`]->(b) ON CREATE SET {props_clause};"
            )
        else:
            # Simple edge without properties
            lines.append(f"MATCH (a:`{flabel}` {{id:'{fid}'}}), (b:`{tlabel}` {{id:'{tid}'}}) MERGE (a)-[:`{rel}`]->(b);")
=======
    for fid, flabel, tid, tlabel, rel, _ in edges:
        lines.append(f"MATCH (a:`{flabel}` {{id:'{fid}'}}), (b:`{tlabel}` {{id:'{tid}'}}) MERGE (a)-[:`{rel}`]->(b);")
>>>>>>> c7bd0599

    return "\n".join(lines), nodes, contains, edges


def main():
    """Command-line interface for the XML to Cypher converter."""
    parser = argparse.ArgumentParser(
        description="Universal NIEM→Neo4j importer (XML→Cypher) driven by CMF-derived mapping.yaml"
    )
    parser.add_argument("--mapping", required=True, help="Path to mapping.yaml")
    parser.add_argument("--xml", nargs="+", required=True, help="One or more XML files to import")
    parser.add_argument("--out", required=True, help="Output Cypher file")
    args = parser.parse_args()

    mapping, obj_rules, associations, references, namespaces = load_mapping(Path(args.mapping))

    all_lines = []
    for xml_file in args.xml:
        xml_path = Path(xml_file)
        xml_content = xml_path.read_text(encoding="utf-8")
        cypher, nodes, contains, edges = generate_for_xml_content(xml_content, mapping, xml_path.name)
        all_lines.append(cypher)

    Path(args.out).write_text("\n\n".join(all_lines), encoding="utf-8")
    print(f"OK: wrote Cypher to {args.out}")  # noqa: T201


if __name__ == "__main__":
    main()<|MERGE_RESOLUTION|>--- conflicted
+++ resolved
@@ -389,12 +389,9 @@
     # Generate file-specific prefix for node IDs to ensure uniqueness across files
     # Use timestamp + filename hash for uniqueness
     import json
-<<<<<<< HEAD
+    import time
     from datetime import datetime, timezone
 
-=======
-    import time
->>>>>>> c7bd0599
     file_prefix = hashlib.sha1(f"{filename}_{time.time()}".encode()).hexdigest()[:8]
     ingest_timestamp = datetime.now(timezone.utc).isoformat()
 
@@ -402,7 +399,6 @@
     edges = []  # (from_id, from_label, to_id, to_label, rel_type, rel_props)
     contains = []  # (parent_id, parent_label, child_id, child_label, HAS_REL)
 
-<<<<<<< HEAD
     # ID registry for two-pass traversal
     # Collect all IDs in first pass to enable forward reference resolution
     id_registry = {}  # id -> element info for deferred processing
@@ -444,10 +440,7 @@
         for child in elem:
             collect_ids_pass1(child)
 
-    def get_metadata_refs(elem: ET.Element, xml_ns_map: Dict[str, str]) -> List[str]:
-=======
     def get_metadata_refs(elem: ET.Element, xml_ns_map: dict[str, str]) -> list[str]:
->>>>>>> c7bd0599
         """Extract metadata reference IDs from nc:metadataRef or priv:privacyMetadataRef attributes.
 
         Args:
@@ -888,7 +881,6 @@
         lines.append(f"MATCH (p:`{plabel}` {{id:'{pid}'}}), (c:`{clabel}` {{id:'{cid}'}}) MERGE (p)-[:`{rel}`]->(c);")
 
     # MERGE reference/association edges
-<<<<<<< HEAD
     for fid, flabel, tid, tlabel, rel, rprops in edges:
         # Build relationship properties if any
         if rprops:
@@ -914,10 +906,6 @@
         else:
             # Simple edge without properties
             lines.append(f"MATCH (a:`{flabel}` {{id:'{fid}'}}), (b:`{tlabel}` {{id:'{tid}'}}) MERGE (a)-[:`{rel}`]->(b);")
-=======
-    for fid, flabel, tid, tlabel, rel, _ in edges:
-        lines.append(f"MATCH (a:`{flabel}` {{id:'{fid}'}}), (b:`{tlabel}` {{id:'{tid}'}}) MERGE (a)-[:`{rel}`]->(b);")
->>>>>>> c7bd0599
 
     return "\n".join(lines), nodes, contains, edges
 
