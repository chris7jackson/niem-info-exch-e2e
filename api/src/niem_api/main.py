#!/usr/bin/env python3

import asyncio
import logging
import os
import time
from contextlib import asynccontextmanager
from typing import List

from fastapi import FastAPI, HTTPException, Depends, UploadFile, File, Form
from fastapi.middleware.cors import CORSMiddleware
from fastapi.responses import JSONResponse
from neo4j import GraphDatabase

from .core.dependencies import get_s3_client
from .models.models import SchemaResponse, ResetRequest
from .core.auth import verify_token
from .core.logging import setup_logging

logger = logging.getLogger(__name__)

# Application start time for uptime calculation
_app_start_time = time.time()

@asynccontextmanager
async def lifespan(app: FastAPI):
    """Application lifespan manager"""
    # Startup
    setup_logging()
    logger.info("Starting NIEM API service")

    # Initialize MinIO buckets, etc.
    await startup_tasks()

    yield

    # Shutdown
    logger.info("Shutting down NIEM API service")



async def startup_tasks():
    """Initialize external services"""
    try:

        # Create MinIO buckets
        from .clients.s3_client import create_buckets
        await create_buckets()


        # Download and setup CMF tool
        from .clients.cmf_client import download_and_setup_cmf
        cmf_setup = await download_and_setup_cmf()
        if cmf_setup:
            logger.info("CMF tool setup completed successfully")
        else:
            logger.warning("CMF tool setup failed - some features may not be available")

<<<<<<< HEAD
        # Setup scheval tool
        from .clients.scheval_client import download_and_setup_scheval
        scheval_setup = await download_and_setup_scheval()
        if scheval_setup:
            logger.info("Scheval tool setup completed successfully")
        else:
            logger.warning("Scheval tool setup failed - schematron validation may not be available")
=======
        # Download and setup NIEMTran tool
        from .clients.niemtran_client import download_and_setup_niemtran
        niemtran_setup = await download_and_setup_niemtran()
        if niemtran_setup:
            logger.info("NIEMTran tool setup completed successfully")
        else:
            logger.warning("NIEMTran tool setup failed - XML to JSON conversion will not be available")
>>>>>>> 55ec9c63

        logger.info("Startup tasks completed successfully")

        # TODO potentially, fetch all third party references. i.e. niem open reference xsd schemas. niem cmftool, niem naming design rules. Or document how to update. 

    except Exception as e:
        logger.error(f"Startup tasks failed: {e}")
        raise


app = FastAPI(
    title="NIEM Information Exchange API",
    description="API for managing NIEM schemas and data ingestion",
    version=os.getenv("APP_VERSION", "unknown"),
    lifespan=lifespan
)

# CORS middleware
allowed_origins = os.getenv("CORS_ORIGINS", "http://localhost:3000").split(",")
app.add_middleware(
    CORSMiddleware,
    allow_origins=allowed_origins,
    allow_credentials=True,
    allow_methods=["*"],
    allow_headers=["*"],
)

# Add version header middleware
@app.middleware("http")
async def add_version_header(request, call_next):
    """Add version information to response headers"""
    response = await call_next(request)
    response.headers["X-API-Version"] = os.getenv("APP_VERSION", "unknown")
    return response

@app.get("/healthz")
async def health_check():
    """Liveness probe - checks if application is alive and can serve requests"""
    # If we can execute this code, the app is alive
    current_time = time.time()
    return {
        "status": "healthy",
        "timestamp": current_time,
        "uptime": current_time - _app_start_time,
        "api_version": os.getenv("APP_VERSION", "unknown"),
        "git_commit": os.getenv("GIT_COMMIT", "unknown"),
        "build_date": os.getenv("BUILD_DATE", "unknown"),
        "niem_version": "6.0"
    }


@app.get("/readyz")
async def readiness_check():
    """Readiness probe - lightweight check for orchestrators (K8s, Docker)"""
    try:
        # Quick MinIO connectivity test
        s3_client = get_s3_client()
        list(s3_client.list_buckets())

        # Quick Neo4j connectivity test
        neo4j_uri = os.getenv("NEO4J_URI", "bolt://localhost:7687")
        neo4j_user = os.getenv("NEO4J_USER", "neo4j")
        neo4j_password = os.getenv("NEO4J_PASSWORD", "password")

        driver = GraphDatabase.driver(neo4j_uri, auth=(neo4j_user, neo4j_password))
        with driver.session() as session:
            session.run("RETURN 1").single()
        driver.close()

        return {"status": "ready"}

    except Exception as e:
        logger.warning(f"Readiness check failed: {e}")
        raise HTTPException(status_code=503, detail={"status": "not_ready"})


  

# Schema Management Routes

@app.post("/api/schema/xsd", response_model=SchemaResponse)
async def upload_schema(
    files: List[UploadFile] = File(...),
    file_paths: str = Form("[]"),
    skip_niem_ndr: bool = Form(False),
    token: str = Depends(verify_token),
    s3=Depends(get_s3_client)
):
    """Upload and validate XSD schema(s) - supports multiple related XSD files.

    All required schema files (main schema, NIEM references, and custom references)
    must be uploaded together. The system validates that all dependencies are present.

    Args:
        files: XSD schema files to upload (must include all referenced schemas)
        file_paths: JSON array of relative file paths (preserves directory structure)
        skip_niem_ndr: If True, skip NIEM NDR validation
        token: Authentication token
        s3: MinIO client dependency
    """
    import json
    from .handlers.schema import handle_schema_upload

    # Parse file paths JSON
    try:
        paths = json.loads(file_paths)
    except json.JSONDecodeError:
        paths = []

    return await handle_schema_upload(files, s3, skip_niem_ndr, paths)


@app.post("/api/schema/activate/{schema_id}")
async def activate_schema(
    schema_id: str,
    token: str = Depends(verify_token),
    s3=Depends(get_s3_client)
):
    """Activate a schema"""
    from .handlers.schema import handle_schema_activation
    return await handle_schema_activation(schema_id, s3)


@app.get("/api/schema")
async def get_schemas(s3=Depends(get_s3_client)):
    """Get all schemas"""
    from .handlers.schema import get_all_schemas
    return get_all_schemas(s3)


@app.get("/api/schema/{schema_id}/file/{file_type}")
async def download_schema_file(
    schema_id: str,
    file_type: str,
    token: str = Depends(verify_token),
    s3=Depends(get_s3_client)
):
    """Download generated schema files (CMF or JSON Schema).

    Args:
        schema_id: ID of the schema
        file_type: Type of file ('cmf' or 'json')
    """
    from .handlers.schema import handle_schema_file_download
    from fastapi.responses import Response

    content, filename = await handle_schema_file_download(schema_id, file_type, s3)

    # Determine content type based on file type
    content_type = "application/json" if file_type == "json" else "application/xml"

    return Response(
        content=content,
        media_type=content_type,
        headers={
            "Content-Disposition": f'attachment; filename="{filename}"'
        }
    )


# Data Ingestion Routes

@app.post("/api/ingest/xml")
async def ingest_xml(
    files: List[UploadFile] = File(...),
    schema_id: str = Form(None),  # Optional schema selection
    token: str = Depends(verify_token),
    s3=Depends(get_s3_client)
):
    """Ingest XML files directly to Neo4j"""
    from .handlers.ingest import handle_xml_ingest
    return await handle_xml_ingest(files, s3, schema_id)


@app.post("/api/ingest/json")
async def ingest_json(
    files: List[UploadFile] = File(...),
    schema_id: str = Form(None),  # Optional schema selection
    token: str = Depends(verify_token),
    s3=Depends(get_s3_client)
):
    """Ingest NIEM JSON files directly to Neo4j.

    NIEM JSON uses JSON-LD features (@context, @id, @type) with NIEM-specific conventions.
    Files are validated against JSON Schema and converted to graph using the same mapping as XML.
    """
    from .handlers.ingest import handle_json_ingest
    return await handle_json_ingest(files, s3, schema_id)


@app.get("/api/ingest/files")
async def get_uploaded_files(
    token: str = Depends(verify_token),
    s3=Depends(get_s3_client)
):
    """Get list of uploaded data files"""
    from .handlers.ingest import handle_get_uploaded_files
    return await handle_get_uploaded_files(s3)


# Conversion Routes

@app.post("/api/convert/xml-to-json")
async def convert_xml_to_json(
    file: UploadFile = File(...),
    schema_id: str = Form(None),
    include_context: bool = Form(False),
    context_uri: str = Form(None),
    token: str = Depends(verify_token),
    s3=Depends(get_s3_client)
):
    """Convert NIEM XML message to JSON format.

    Uses the active schema's CMF model to perform the conversion.
    The resulting JSON follows NIEM JSON-LD conventions.

    This is a utility tool for demo purposes - converted JSON is returned
    but not stored or ingested.

    Args:
        file: XML file to convert
        schema_id: Optional schema ID (uses active schema if not provided)
        include_context: Include complete @context in the result
        context_uri: Optional URI to include as "@context:" URI pair
        token: Authentication token
        s3: MinIO client dependency

    Returns:
        JSON response with converted content
    """
    from .handlers.convert import handle_xml_to_json_conversion
    return await handle_xml_to_json_conversion(file, s3, schema_id, include_context, context_uri)


# Admin Routes

@app.post("/api/admin/reset")
async def reset_system(
    request: ResetRequest,
    token: str = Depends(verify_token),
    s3=Depends(get_s3_client)
):
    """Reset system components"""
    from .handlers.admin import handle_reset
    return handle_reset(request, s3)


@app.get("/api/admin/neo4j/stats")
async def get_neo4j_stats(
    token: str = Depends(verify_token)
):
    """Get Neo4j database statistics"""
    from .handlers.admin import count_neo4j_objects
    return count_neo4j_objects()


@app.post("/api/graph/query")
async def execute_graph_query(
    request: dict,
    token: str = Depends(verify_token)
):
    """Execute a Cypher query and return ALL graph data exactly as Neo4j provides it"""
    from .handlers.graph import execute_cypher_query

    cypher_query = request.get("query")
    limit = request.get("limit")  # None if not provided

    return execute_cypher_query(cypher_query, limit)


@app.get("/api/graph/full")
async def get_full_graph(
    limit: int = 500,
    token: str = Depends(verify_token)
):
    """Get the complete graph structure with all nodes and relationships"""
    from .handlers.graph import get_full_graph
    return get_full_graph(limit)


if __name__ == "__main__":
    import uvicorn
    host = os.getenv("API_HOST", "0.0.0.0")
    port = int(os.getenv("API_PORT", "8000"))
    uvicorn.run(app, host=host, port=port)<|MERGE_RESOLUTION|>--- conflicted
+++ resolved
@@ -56,7 +56,6 @@
         else:
             logger.warning("CMF tool setup failed - some features may not be available")
 
-<<<<<<< HEAD
         # Setup scheval tool
         from .clients.scheval_client import download_and_setup_scheval
         scheval_setup = await download_and_setup_scheval()
@@ -64,7 +63,7 @@
             logger.info("Scheval tool setup completed successfully")
         else:
             logger.warning("Scheval tool setup failed - schematron validation may not be available")
-=======
+
         # Download and setup NIEMTran tool
         from .clients.niemtran_client import download_and_setup_niemtran
         niemtran_setup = await download_and_setup_niemtran()
@@ -72,7 +71,6 @@
             logger.info("NIEMTran tool setup completed successfully")
         else:
             logger.warning("NIEMTran tool setup failed - XML to JSON conversion will not be available")
->>>>>>> 55ec9c63
 
         logger.info("Startup tasks completed successfully")
 
