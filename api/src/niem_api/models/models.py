--- conflicted
+++ resolved
@@ -1,4 +1,6 @@
 #!/usr/bin/env python3
+
+from typing import Any
 
 from pydantic import BaseModel
 
@@ -17,36 +19,33 @@
     status: str  # 'pass', 'fail', 'error'
     message: str
     conformance_target: str
-<<<<<<< HEAD
     violations: list[NiemNdrViolation] = []
     summary: dict[str, int] = {}
-=======
-    violations: List[NiemNdrViolation] = []
-    summary: Dict[str, int] = {}
-    detected_schema_type: Optional[str] = None  # 'ref', 'ext', 'sub', or None
-    rules_applied: Optional[int] = None  # Number of rules applied
+    detected_schema_type: str | None = None  # 'ref', 'ext', 'sub', or None
+    rules_applied: int | None = None  # Number of rules applied
 
 
 class SchevalIssue(BaseModel):
     """Schematron validation issue with precise line/column information."""
+
     file: str  # File being validated
     line: int  # Line number where issue occurs
     column: int  # Column number where issue occurs
     message: str  # Error message
     severity: str  # 'error', 'warning', 'info'
-    rule: Optional[str] = None  # Validation rule identifier (e.g., "Rule 7-10")
+    rule: str | None = None  # Validation rule identifier (e.g., "Rule 7-10")
 
 
 class SchevalReport(BaseModel):
     """Schematron validation report from scheval tool."""
+
     status: str  # 'pass', 'fail', 'error'
     message: str
     conformance_target: str
-    errors: List[SchevalIssue] = []
-    warnings: List[SchevalIssue] = []
-    summary: Dict[str, int] = {}  # Contains 'total_issues', 'error_count', 'warning_count'
-    metadata: Dict[str, Any] = {}  # Additional metadata about the validation
->>>>>>> 49e1c556
+    errors: list[SchevalIssue] = []
+    warnings: list[SchevalIssue] = []
+    summary: dict[str, int] = {}  # 'total_issues', 'error_count', 'warning_count'
+    metadata: dict[str, Any] = {}  # Additional metadata about the validation
 
 
 class ImportInfo(BaseModel):
@@ -80,13 +79,8 @@
 
 class SchemaResponse(BaseModel):
     schema_id: str
-<<<<<<< HEAD
-    niem_ndr_report: NiemNdrReport | None = None
+    scheval_report: SchevalReport | None = None
     import_validation_report: ImportValidationReport | None = None
-=======
-    scheval_report: Optional[SchevalReport] = None
-    import_validation_report: Optional[ImportValidationReport] = None
->>>>>>> 49e1c556
     is_active: bool
 
 
