--- conflicted
+++ resolved
@@ -50,13 +50,8 @@
       context: .
       dockerfile: ./api/Dockerfile
       args:
-<<<<<<< HEAD
-        VERSION: ${VERSION:-dev}
-        GIT_COMMIT: ${GIT_COMMIT:-unknown}
-=======
         VERSION: ${VERSION:-0.1.0}
         GIT_COMMIT: ${GIT_COMMIT:-dev}
->>>>>>> 20a5865e
         BUILD_DATE: ${BUILD_DATE:-unknown}
     environment:
       DEV_TOKEN: ${DEV_TOKEN:-devtoken}
@@ -92,13 +87,8 @@
       context: .
       dockerfile: ./ui/Dockerfile
       args:
-<<<<<<< HEAD
-        VERSION: ${VERSION:-dev}
-        GIT_COMMIT: ${GIT_COMMIT:-unknown}
-=======
         VERSION: ${VERSION:-0.1.0}
         GIT_COMMIT: ${GIT_COMMIT:-dev}
->>>>>>> 20a5865e
         BUILD_DATE: ${BUILD_DATE:-unknown}
     environment:
       NEXT_PUBLIC_API_URL: ${NEXT_PUBLIC_API_URL:-http://localhost:${API_PORT:-8000}}
