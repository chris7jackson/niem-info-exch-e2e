import { useState, useEffect } from 'react';
import { useDropzone } from 'react-dropzone';
import { CloudArrowUpIcon, DocumentIcon, ArrowDownTrayIcon } from '@heroicons/react/24/outline';
import apiClient, { Schema, ConversionResult } from '../lib/api';

export default function XmlToJsonConverter() {
  const [activeSchema, setActiveSchema] = useState<Schema | null>(null);
  const [allSchemas, setAllSchemas] = useState<Schema[]>([]);
  const [selectedSchemaId, setSelectedSchemaId] = useState<string>('');
<<<<<<< HEAD
  const [file, setFile] = useState<File | null>(null);
  const [includeContext, setIncludeContext] = useState(false);
=======
  const [files, setFiles] = useState<File[]>([]);
>>>>>>> 2e7fa7ef
  const [converting, setConverting] = useState(false);
  const [error, setError] = useState<string | null>(null);
  const [validationErrors, setValidationErrors] = useState<string[] | null>(null);
  const [conversionResult, setConversionResult] = useState<ConversionResult | null>(null);

  useEffect(() => {
    loadSchemas();
  }, []);

  const loadSchemas = async () => {
    try {
      const schemas = await apiClient.getSchemas();
      setAllSchemas(schemas);
      const active = schemas.find((s) => s.active);
      setActiveSchema(active || null);
      // Default to active schema
      if (active) {
        setSelectedSchemaId(active.schema_id);
      }
    } catch (err: any) {
      setError(err.message || 'Failed to load schemas');
    }
  };

  const handleFileDrop = (acceptedFiles: File[]) => {
    if (acceptedFiles.length > 0) {
      setFile(acceptedFiles[0]);
      setError(null);
      setConversionResult(null); // Clear previous result
    }
  };

  const removeFile = () => {
    setFile(null);
    setConversionResult(null);
    setValidationErrors(null);
  };

  const handleConvert = async () => {
    if (!file) {
      setError('Please select an XML file to convert');
      return;
    }

    if (!selectedSchemaId && !activeSchema) {
      setError('No schema selected. Please upload and activate a schema first.');
      return;
    }

    try {
      setConverting(true);
      setError(null);
      setValidationErrors(null);

      const result = await apiClient.convertXmlToJson(
<<<<<<< HEAD
        file,
        selectedSchemaId || undefined,
        includeContext
=======
        files,
        selectedSchemaId || undefined
>>>>>>> 2e7fa7ef
      );

      if (result.success) {
        setConversionResult(result);
      } else {
        setError(result.error || 'Conversion failed');
      }
    } catch (err: any) {
      const errorDetail = err.response?.data?.detail;
      if (typeof errorDetail === 'object') {
        // Handle validation errors with detailed structure
        if (errorDetail.errors && Array.isArray(errorDetail.errors)) {
          setError(errorDetail.message || 'XML validation failed');
          setValidationErrors(errorDetail.errors);
        } else if (errorDetail.message) {
          setError(errorDetail.message);
        } else {
          setError('Conversion failed');
        }
      } else if (typeof errorDetail === 'string') {
        setError(errorDetail);
      } else {
        setError(err.message || 'Conversion failed');
      }
    } finally {
      setConverting(false);
    }
  };

  const downloadJson = () => {
    if (!conversionResult?.json_string) return;

    const blob = new Blob([conversionResult.json_string], { type: 'application/json' });
    const url = URL.createObjectURL(blob);
    const a = document.createElement('a');
    a.href = url;
    a.download = file?.name?.replace('.xml', '.json') || 'converted.json';
    document.body.appendChild(a);
    a.click();
    document.body.removeChild(a);
    URL.revokeObjectURL(url);
  };

  const { getRootProps, getInputProps, isDragActive } = useDropzone({
    onDrop: handleFileDrop,
    accept: {
      'application/xml': ['.xml'],
      'text/xml': ['.xml'],
    },
    multiple: false,
  });

  return (
    <div className="space-y-6">
      <div>
        <h2 className="text-2xl font-bold text-gray-900">XML to JSON Converter</h2>
        <p className="mt-1 text-sm text-gray-600">
          Convert NIEM XML messages to JSON format using the NIEMTran tool. This is a demo utility
          that converts files without storing or ingesting them.
        </p>
      </div>

      {/* Schema Selection */}
      <div className="bg-white shadow rounded-lg p-4">
        <div className="space-y-4">
          <div>
            <h3 className="text-sm font-medium text-gray-900">Schema Selection</h3>
            {allSchemas.length === 0 ? (
              <p className="text-sm text-red-600 mt-2">
                No schemas available. Please upload and activate a schema first.
              </p>
            ) : (
              <div className="mt-2">
                <select
                  value={selectedSchemaId}
                  onChange={(e) => setSelectedSchemaId(e.target.value)}
                  className="block w-full rounded-md border-gray-300 shadow-sm focus:border-blue-500 focus:ring-blue-500 sm:text-sm"
                >
                  {allSchemas.map((schema) => (
                    <option key={schema.schema_id} value={schema.schema_id}>
                      {schema.primary_filename || schema.filename}
                      {schema.active ? ' (Active)' : ''}
                    </option>
                  ))}
                </select>
                <p className="mt-1 text-xs text-gray-500">
                  Select the schema to use for conversion
                </p>
              </div>
            )}
          </div>
        </div>
      </div>

      {error && (
        <div className="rounded-md bg-red-50 p-4">
          <div className="text-sm font-medium text-red-800 mb-2">{error}</div>
          {validationErrors && validationErrors.length > 0 && (
            <div className="mt-2 text-xs text-red-700">
              <div className="font-medium mb-1">Validation Errors:</div>
              <ul className="list-disc list-inside space-y-1">
                {validationErrors.map((err, idx) => (
                  <li key={idx} className="font-mono">
                    {err}
                  </li>
                ))}
              </ul>
            </div>
          )}
        </div>
      )}

      {/* File Upload Area */}
      <div className="bg-white shadow rounded-lg p-6">
        <h3 className="text-lg font-medium text-gray-900 mb-4">Select XML File</h3>

        <div
          {...getRootProps()}
          className={`border-2 border-dashed rounded-lg p-6 text-center cursor-pointer transition-colors ${
            isDragActive ? 'border-blue-400 bg-blue-50' : 'border-gray-300 hover:border-gray-400'
          }`}
        >
          <input {...getInputProps()} />
          <CloudArrowUpIcon className="mx-auto h-12 w-12 text-gray-400" />

          {isDragActive ? (
            <p className="mt-2 text-sm text-gray-600">Drop the XML file here</p>
          ) : (
            <>
              <p className="mt-2 text-sm text-gray-600">
                Drag and drop an XML file here, or click to select
              </p>
              <p className="text-xs text-gray-500">XML files only</p>
            </>
          )}
        </div>

        {/* Selected File */}
        {file && (
          <div className="mt-4">
            <h4 className="text-sm font-medium text-gray-900 mb-2">Selected File</h4>
            <div className="flex items-center justify-between bg-gray-50 p-3 rounded">
              <div className="flex items-center">
                <DocumentIcon className="h-5 w-5 text-gray-400 mr-2" />
                <span className="text-sm text-gray-900">{file.name}</span>
                <span className="text-xs text-gray-500 ml-2">
                  ({(file.size / 1024).toFixed(1)} KB)
                </span>
              </div>
              <button onClick={removeFile} className="text-sm text-red-600 hover:text-red-500">
                Remove
              </button>
            </div>
          </div>
        )}

        {/* Convert Button */}
        <div className="mt-6">
          <button
            onClick={handleConvert}
            disabled={converting || !file || allSchemas.length === 0}
            className="w-full flex justify-center py-2 px-4 border border-transparent rounded-md shadow-sm text-sm font-medium text-white bg-blue-600 hover:bg-blue-700 focus:outline-none focus:ring-2 focus:ring-offset-2 focus:ring-blue-500 disabled:opacity-50 disabled:cursor-not-allowed"
          >
            {converting ? 'Converting...' : 'Convert to JSON'}
          </button>
        </div>
      </div>

      {/* Conversion Result */}
      {conversionResult && conversionResult.success && (
        <div className="bg-white shadow rounded-lg p-6">
          <div className="flex items-center justify-between mb-4">
            <h3 className="text-lg font-medium text-gray-900">Conversion Result</h3>
            <button
              onClick={downloadJson}
              className="inline-flex items-center px-3 py-2 border border-transparent text-sm leading-4 font-medium rounded-md text-white bg-green-600 hover:bg-green-700 focus:outline-none focus:ring-2 focus:ring-offset-2 focus:ring-green-500"
            >
              <ArrowDownTrayIcon className="h-4 w-4 mr-2" />
              Download JSON
            </button>
          </div>

          <div className="space-y-3">
            <div className="bg-green-50 rounded-md p-3">
              <p className="text-sm text-green-800">
                {conversionResult.message || 'Conversion successful'}
              </p>
            </div>

            {conversionResult.schema_filename && (
              <div className="text-xs text-gray-600">
                <span className="font-medium">Schema used:</span> {conversionResult.schema_filename}
              </div>
            )}

            {conversionResult.json_string && (
              <div>
                <label className="block text-sm font-medium text-gray-900 mb-2">
                  JSON Output Preview
                </label>
                <div className="relative">
                  <pre className="bg-gray-50 rounded-md p-4 text-xs overflow-x-auto max-h-96 overflow-y-auto border border-gray-200">
                    <code>{conversionResult.json_string}</code>
                  </pre>
                </div>
              </div>
            )}
          </div>
        </div>
      )}
    </div>
  );
}<|MERGE_RESOLUTION|>--- conflicted
+++ resolved
@@ -1,22 +1,17 @@
 import { useState, useEffect } from 'react';
 import { useDropzone } from 'react-dropzone';
-import { CloudArrowUpIcon, DocumentIcon, ArrowDownTrayIcon } from '@heroicons/react/24/outline';
-import apiClient, { Schema, ConversionResult } from '../lib/api';
+import { CloudArrowUpIcon, DocumentIcon } from '@heroicons/react/24/outline';
+import apiClient, { Schema, BatchConversionResult } from '../lib/api';
+import ConversionResults from './ConversionResults';
 
 export default function XmlToJsonConverter() {
   const [activeSchema, setActiveSchema] = useState<Schema | null>(null);
   const [allSchemas, setAllSchemas] = useState<Schema[]>([]);
   const [selectedSchemaId, setSelectedSchemaId] = useState<string>('');
-<<<<<<< HEAD
-  const [file, setFile] = useState<File | null>(null);
-  const [includeContext, setIncludeContext] = useState(false);
-=======
   const [files, setFiles] = useState<File[]>([]);
->>>>>>> 2e7fa7ef
   const [converting, setConverting] = useState(false);
   const [error, setError] = useState<string | null>(null);
-  const [validationErrors, setValidationErrors] = useState<string[] | null>(null);
-  const [conversionResult, setConversionResult] = useState<ConversionResult | null>(null);
+  const [batchResult, setBatchResult] = useState<BatchConversionResult | null>(null);
 
   useEffect(() => {
     loadSchemas();
@@ -39,23 +34,33 @@
 
   const handleFileDrop = (acceptedFiles: File[]) => {
     if (acceptedFiles.length > 0) {
-      setFile(acceptedFiles[0]);
+      setFiles((prev) => [...prev, ...acceptedFiles]);
       setError(null);
-      setConversionResult(null); // Clear previous result
-    }
-  };
-
-  const removeFile = () => {
-    setFile(null);
-    setConversionResult(null);
-    setValidationErrors(null);
+      setBatchResult(null); // Clear previous results
+    }
+  };
+
+  const removeFile = (index: number) => {
+    setFiles((prev) => prev.filter((_, i) => i !== index));
+    if (files.length === 1) {
+      // If removing the last file, clear results
+      setBatchResult(null);
+    }
+  };
+
+  const clearAllFiles = () => {
+    setFiles([]);
+    setBatchResult(null);
   };
 
   const handleConvert = async () => {
-    if (!file) {
-      setError('Please select an XML file to convert');
+    if (files.length === 0) {
+      setError('Please select at least one XML file to convert');
       return;
     }
+
+    // Note: Max batch size is configurable on backend via BATCH_MAX_CONVERSION_FILES env var (default: 20)
+    // If backend rejects with 400, the error message will show the actual limit
 
     if (!selectedSchemaId && !activeSchema) {
       setError('No schema selected. Please upload and activate a schema first.');
@@ -65,58 +70,23 @@
     try {
       setConverting(true);
       setError(null);
-      setValidationErrors(null);
-
-      const result = await apiClient.convertXmlToJson(
-<<<<<<< HEAD
-        file,
-        selectedSchemaId || undefined,
-        includeContext
-=======
-        files,
-        selectedSchemaId || undefined
->>>>>>> 2e7fa7ef
-      );
-
-      if (result.success) {
-        setConversionResult(result);
-      } else {
-        setError(result.error || 'Conversion failed');
-      }
+      setBatchResult(null);
+
+      const result = await apiClient.convertXmlToJson(files, selectedSchemaId || undefined);
+
+      setBatchResult(result);
     } catch (err: any) {
       const errorDetail = err.response?.data?.detail;
-      if (typeof errorDetail === 'object') {
-        // Handle validation errors with detailed structure
-        if (errorDetail.errors && Array.isArray(errorDetail.errors)) {
-          setError(errorDetail.message || 'XML validation failed');
-          setValidationErrors(errorDetail.errors);
-        } else if (errorDetail.message) {
-          setError(errorDetail.message);
-        } else {
-          setError('Conversion failed');
-        }
-      } else if (typeof errorDetail === 'string') {
+      if (typeof errorDetail === 'string') {
         setError(errorDetail);
+      } else if (typeof errorDetail === 'object' && errorDetail.message) {
+        setError(errorDetail.message);
       } else {
         setError(err.message || 'Conversion failed');
       }
     } finally {
       setConverting(false);
     }
-  };
-
-  const downloadJson = () => {
-    if (!conversionResult?.json_string) return;
-
-    const blob = new Blob([conversionResult.json_string], { type: 'application/json' });
-    const url = URL.createObjectURL(blob);
-    const a = document.createElement('a');
-    a.href = url;
-    a.download = file?.name?.replace('.xml', '.json') || 'converted.json';
-    document.body.appendChild(a);
-    a.click();
-    document.body.removeChild(a);
-    URL.revokeObjectURL(url);
   };
 
   const { getRootProps, getInputProps, isDragActive } = useDropzone({
@@ -125,7 +95,7 @@
       'application/xml': ['.xml'],
       'text/xml': ['.xml'],
     },
-    multiple: false,
+    multiple: true,
   });
 
   return (
@@ -133,8 +103,8 @@
       <div>
         <h2 className="text-2xl font-bold text-gray-900">XML to JSON Converter</h2>
         <p className="mt-1 text-sm text-gray-600">
-          Convert NIEM XML messages to JSON format using the NIEMTran tool. This is a demo utility
-          that converts files without storing or ingesting them.
+          Convert NIEM XML messages to JSON format using the NIEMTran tool. Supports batch
+          processing. This is a demo utility that converts files without storing or ingesting them.
         </p>
       </div>
 
@@ -172,25 +142,13 @@
 
       {error && (
         <div className="rounded-md bg-red-50 p-4">
-          <div className="text-sm font-medium text-red-800 mb-2">{error}</div>
-          {validationErrors && validationErrors.length > 0 && (
-            <div className="mt-2 text-xs text-red-700">
-              <div className="font-medium mb-1">Validation Errors:</div>
-              <ul className="list-disc list-inside space-y-1">
-                {validationErrors.map((err, idx) => (
-                  <li key={idx} className="font-mono">
-                    {err}
-                  </li>
-                ))}
-              </ul>
-            </div>
-          )}
+          <div className="text-sm font-medium text-red-800">{error}</div>
         </div>
       )}
 
       {/* File Upload Area */}
       <div className="bg-white shadow rounded-lg p-6">
-        <h3 className="text-lg font-medium text-gray-900 mb-4">Select XML File</h3>
+        <h3 className="text-lg font-medium text-gray-900 mb-4">Select XML Files</h3>
 
         <div
           {...getRootProps()}
@@ -202,32 +160,49 @@
           <CloudArrowUpIcon className="mx-auto h-12 w-12 text-gray-400" />
 
           {isDragActive ? (
-            <p className="mt-2 text-sm text-gray-600">Drop the XML file here</p>
+            <p className="mt-2 text-sm text-gray-600">Drop the XML files here</p>
           ) : (
             <>
               <p className="mt-2 text-sm text-gray-600">
-                Drag and drop an XML file here, or click to select
+                Drag and drop XML files here, or click to select
               </p>
               <p className="text-xs text-gray-500">XML files only</p>
             </>
           )}
         </div>
 
-        {/* Selected File */}
-        {file && (
+        {/* Selected Files */}
+        {files.length > 0 && (
           <div className="mt-4">
-            <h4 className="text-sm font-medium text-gray-900 mb-2">Selected File</h4>
-            <div className="flex items-center justify-between bg-gray-50 p-3 rounded">
-              <div className="flex items-center">
-                <DocumentIcon className="h-5 w-5 text-gray-400 mr-2" />
-                <span className="text-sm text-gray-900">{file.name}</span>
-                <span className="text-xs text-gray-500 ml-2">
-                  ({(file.size / 1024).toFixed(1)} KB)
-                </span>
-              </div>
-              <button onClick={removeFile} className="text-sm text-red-600 hover:text-red-500">
-                Remove
-              </button>
+            <div className="flex items-center justify-between mb-2">
+              <h4 className="text-sm font-medium text-gray-900">Selected Files ({files.length})</h4>
+              {files.length > 1 && (
+                <button onClick={clearAllFiles} className="text-sm text-red-600 hover:text-red-500">
+                  Remove All
+                </button>
+              )}
+            </div>
+            <div className="space-y-2 max-h-64 overflow-y-auto">
+              {files.map((file, index) => (
+                <div
+                  key={index}
+                  className="flex items-center justify-between bg-gray-50 p-3 rounded"
+                >
+                  <div className="flex items-center min-w-0 flex-1">
+                    <DocumentIcon className="h-5 w-5 text-gray-400 mr-2 flex-shrink-0" />
+                    <span className="text-sm text-gray-900 truncate">{file.name}</span>
+                    <span className="text-xs text-gray-500 ml-2 flex-shrink-0">
+                      ({(file.size / 1024).toFixed(1)} KB)
+                    </span>
+                  </div>
+                  <button
+                    onClick={() => removeFile(index)}
+                    className="text-sm text-red-600 hover:text-red-500"
+                  >
+                    Remove
+                  </button>
+                </div>
+              ))}
             </div>
           </div>
         )}
@@ -236,56 +211,23 @@
         <div className="mt-6">
           <button
             onClick={handleConvert}
-            disabled={converting || !file || allSchemas.length === 0}
+            disabled={converting || files.length === 0 || allSchemas.length === 0}
             className="w-full flex justify-center py-2 px-4 border border-transparent rounded-md shadow-sm text-sm font-medium text-white bg-blue-600 hover:bg-blue-700 focus:outline-none focus:ring-2 focus:ring-offset-2 focus:ring-blue-500 disabled:opacity-50 disabled:cursor-not-allowed"
           >
-            {converting ? 'Converting...' : 'Convert to JSON'}
+            {converting
+              ? `Converting ${files.length} file${files.length > 1 ? 's' : ''}...`
+              : `Convert ${files.length} file${files.length > 1 ? 's' : ''} to JSON`}
           </button>
+          {files.length > 0 && (
+            <p className="mt-2 text-xs text-center text-gray-500">
+              Files will be processed with controlled concurrency (max 3 at a time)
+            </p>
+          )}
         </div>
       </div>
 
-      {/* Conversion Result */}
-      {conversionResult && conversionResult.success && (
-        <div className="bg-white shadow rounded-lg p-6">
-          <div className="flex items-center justify-between mb-4">
-            <h3 className="text-lg font-medium text-gray-900">Conversion Result</h3>
-            <button
-              onClick={downloadJson}
-              className="inline-flex items-center px-3 py-2 border border-transparent text-sm leading-4 font-medium rounded-md text-white bg-green-600 hover:bg-green-700 focus:outline-none focus:ring-2 focus:ring-offset-2 focus:ring-green-500"
-            >
-              <ArrowDownTrayIcon className="h-4 w-4 mr-2" />
-              Download JSON
-            </button>
-          </div>
-
-          <div className="space-y-3">
-            <div className="bg-green-50 rounded-md p-3">
-              <p className="text-sm text-green-800">
-                {conversionResult.message || 'Conversion successful'}
-              </p>
-            </div>
-
-            {conversionResult.schema_filename && (
-              <div className="text-xs text-gray-600">
-                <span className="font-medium">Schema used:</span> {conversionResult.schema_filename}
-              </div>
-            )}
-
-            {conversionResult.json_string && (
-              <div>
-                <label className="block text-sm font-medium text-gray-900 mb-2">
-                  JSON Output Preview
-                </label>
-                <div className="relative">
-                  <pre className="bg-gray-50 rounded-md p-4 text-xs overflow-x-auto max-h-96 overflow-y-auto border border-gray-200">
-                    <code>{conversionResult.json_string}</code>
-                  </pre>
-                </div>
-              </div>
-            )}
-          </div>
-        </div>
-      )}
+      {/* Conversion Results */}
+      {batchResult && <ConversionResults results={batchResult} />}
     </div>
   );
 }